asds
asdsad
<<<<<<< HEAD
another lines
=======
jhguyg
>>>>>>> 0b27cb37
<|MERGE_RESOLUTION|>--- conflicted
+++ resolved
@@ -1,7 +1,4 @@
 asds
 asdsad
-<<<<<<< HEAD
 another lines
-=======
-jhguyg
->>>>>>> 0b27cb37
+jhguyg