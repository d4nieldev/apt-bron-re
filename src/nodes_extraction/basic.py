--- conflicted
+++ resolved
@@ -4,24 +4,16 @@
 import ahocorasick
 from datetime import datetime
 
-
 # === Paths ===
-<<<<<<< HEAD
-text_dir = Path("../data/texts")
-md_dir = Path("../data/markdown")
-output_base_dir = Path("../data/entity_hits_v2")
-layer_dir = Path("../layers_nodes")
-
-=======
 text_dir = Path("data/converted_reports/texts")
 md_dir = Path("data/converted_reports/markdown")
 layer_dir = Path("data/layers_nodes")
 output_dir = Path("data/entity_hits_v3")
 output_dir.mkdir(parents=True, exist_ok=True)
->>>>>>> bcc646a8
 
 # === Load all layers ===
 layer_map = {}
+
 for layer_file in layer_dir.glob("*.json"):
     label = layer_file.stem
     with open(layer_file, encoding="utf-8") as f:
@@ -61,24 +53,6 @@
 cve_pattern = re.compile(r"\bcve-\d{4}-\d+\b", re.IGNORECASE)
 cpe_pattern = re.compile(r"\bcpe:(?:2\.3:|/)[aoh]:[^\s:]+:[^\s:]+(?::[^\s:]*){0,10}", re.IGNORECASE)
 
-# === Matching function with strict boundaries ===
-def match_variants(text, label, automaton):
-    found = set()
-    results = []
-    text_lower = text.lower()
-    for end_idx, variant in automaton.iter(text_lower):
-        start_idx = end_idx - len(variant) + 1
-        before = text_lower[start_idx - 1] if start_idx > 0 else " "
-        after = text_lower[end_idx + 1] if end_idx + 1 < len(text_lower) else " "
-        if not before.isalnum() and not after.isalnum():
-            if variant not in found:
-                found.add(variant)
-                results.append(variant_to_node[label][variant])
-    return results
-
-# === CVE and CPE matchers ===
-def match_cve(text):
-    return [{"value": m.upper()} for m in cve_pattern.findall(text)]
 
 def match_cpe(text):
     return [{"value": m.lower()} for m in cpe_pattern.findall(text)]
